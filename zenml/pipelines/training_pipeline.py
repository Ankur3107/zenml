--- conflicted
+++ resolved
@@ -27,11 +27,8 @@
 
 from zenml import constants
 from zenml.backends.training import TrainingBaseBackend
-<<<<<<< HEAD
 from zenml.components import DataGen, Sequencer, SplitGen, Trainer, Evaluator
-=======
-from zenml.components import DataGen, Sequencer, SplitGen
->>>>>>> c001c3cd
+
 from zenml.enums import GDPComponent
 from zenml.exceptions import DoesNotExistException, \
     PipelineNotSucceededException
@@ -206,7 +203,6 @@
         # EVALUATOR #
         #############
         if keys.TrainingSteps.EVALUATOR in steps:
-<<<<<<< HEAD
             evaluator_config = steps[keys.TrainingSteps.EVALUATOR]
             # TODO: This check should ideally not happen here, integrate it
             #   into the component
@@ -227,25 +223,6 @@
             else:
                 raise ValueError('Please use either the built-in TFMAEvaluator '
                                  'or the AgnosticEvaluator')
-=======
-            from zenml.utils import source_utils
-            eval_module = '.'.join(
-                constants.EVALUATOR_MODULE_FN.split('.')[:-1])
-            eval_module_file = constants.EVALUATOR_MODULE_FN.split('.')[-1]
-            abs_path = source_utils.get_absolute_path_from_module_source(
-                eval_module)
-            custom_extractor_path = os.path.join(abs_path,
-                                                 eval_module_file) + '.py'
-            eval_step: TFMAEvaluator = TFMAEvaluator.from_config(
-                steps[keys.TrainingSteps.EVALUATOR])
-            eval_config = eval_step.build_eval_config()
-            evaluator = Evaluator(
-                examples=transform.outputs.transformed_examples,
-                model=trainer.outputs.model,
-                eval_config=eval_config,
-                module_file=custom_extractor_path,
-            ).with_id(GDPComponent.Evaluator.name)
->>>>>>> c001c3cd
             component_list.append(evaluator)
 
         ###########
